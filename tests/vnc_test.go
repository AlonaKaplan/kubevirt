--- conflicted
+++ resolved
@@ -63,10 +63,7 @@
 
 				go func() {
 					GinkgoRecover()
-<<<<<<< HEAD
-					k8ResChan <- virtClient.VirtualMachineInstance(vmi.ObjectMeta.Namespace).VNC(vmi.ObjectMeta.Name, pipeInReader, pipeOutWriter)
-=======
-					vnc, err := virtClient.VM(vm.ObjectMeta.Namespace).VNC(vm.ObjectMeta.Name)
+					vnc, err := virtClient.VirtualMachineInstance(vmi.ObjectMeta.Namespace).VNC(vmi.ObjectMeta.Name)
 					if err != nil {
 						k8ResChan <- err
 						return
@@ -76,7 +73,6 @@
 						In:  pipeInReader,
 						Out: pipeOutWriter,
 					})
->>>>>>> 97698ac9
 				}()
 				// write to FD <- pipeOutReader
 				By("Reading from the VNC socket")
